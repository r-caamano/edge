--- conflicted
+++ resolved
@@ -37,7 +37,6 @@
 	return ret
 }
 
-<<<<<<< HEAD
 func MapPatchTransitRouterToModel(id string, router *rest_model.TransitRouterPatch) *model.TransitRouter {
 	ret := &model.TransitRouter{
 		BaseEntity: models.BaseEntity{
@@ -46,19 +45,6 @@
 		},
 		Name: router.Name,
 	}
-=======
-type TransitRouterApiList struct {
-	*env.BaseApi
-	Name                string     `json:"name"`
-	Fingerprint         *string    `json:"fingerprint"`
-	IsVerified          bool       `json:"isVerified"`
-	IsOnline            bool       `json:"isOnline"`
-	EnrollmentToken     *string    `json:"enrollmentToken"`
-	EnrollmentJwt       *string    `json:"enrollmentJwt"`
-	EnrollmentCreatedAt *time.Time `json:"enrollmentCreatedAt"`
-	EnrollmentExpiresAt *time.Time `json:"enrollmentExpiresAt"`
-}
->>>>>>> 2277fce5
 
 	return ret
 }
@@ -88,7 +74,7 @@
 	isConnected := ae.GetHandlers().Router.IsConnected(router.GetId())
 	ret := &rest_model.TransitRouterDetail{
 		BaseEntity:  BaseEntityToRestModel(router, TransitRouterLinkFactory),
-		Fingerprint: &router.Fingerprint,
+		Fingerprint: router.Fingerprint,
 		IsOnline:    &isConnected,
 		IsVerified:  &router.IsVerified,
 		Name:        &router.Name,
