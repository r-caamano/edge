--- conflicted
+++ resolved
@@ -22,7 +22,7 @@
 )
 
 const (
-	CurrentDbVersion = 22
+	CurrentDbVersion = 23
 	FieldVersion     = "version"
 )
 
@@ -92,13 +92,13 @@
 	}
 
 	if step.CurrentVersion < 22 {
-<<<<<<< HEAD
-		m.addProcessMultiPostureCheck(step)
-=======
 		step.SetError(m.stores.ConfigType.Update(step.Ctx, hostV1ConfigType, nil))
 		step.SetError(m.stores.ConfigType.Update(step.Ctx, hostV2ConfigType, nil))
->>>>>>> 9953c93b
 	}
+
+    if step.CurrentVersion < 23 {
+		m.addProcessMultiPostureCheck(step)
+    }
 
 	// current version
 	if step.CurrentVersion <= CurrentDbVersion {
